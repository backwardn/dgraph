/*
 * Copyright 2018 Dgraph Labs, Inc. and Contributors
 *
 * Licensed under the Apache License, Version 2.0 (the "License");
 * you may not use this file except in compliance with the License.
 * You may obtain a copy of the License at
 *
 *     http://www.apache.org/licenses/LICENSE-2.0
 *
 * Unless required by applicable law or agreed to in writing, software
 * distributed under the License is distributed on an "AS IS" BASIS,
 * WITHOUT WARRANTIES OR CONDITIONS OF ANY KIND, either express or implied.
 * See the License for the specific language governing permissions and
 * limitations under the License.
 */

package codec

import (
	"bytes"
	"math"
	"sort"

	"github.com/dgraph-io/dgraph/protos/pb"
	"github.com/dgryski/go-groupvarint"
)

type seekPos int

const (
	// SeekStart is used with Seek() to search relative to the Uid, returning it in the results.
	SeekStart seekPos = iota
	// SeekCurrent to Seek() a Uid using it as offset, not as part of the results.
	SeekCurrent
)

<<<<<<< HEAD
var (
	bitMask uint64 = 0xffffffff00000000
)

=======
// Encoder is used to convert a list of UIDs into a pb.UidPack object.
>>>>>>> a339a254
type Encoder struct {
	BlockSize int
	pack      *pb.UidPack
	uids      []uint64
}

func (e *Encoder) packBlock() {
	if len(e.uids) == 0 {
		return
	}
	block := &pb.UidBlock{Base: e.uids[0], NumUids: uint32(len(e.uids))}
	last := e.uids[0]
	e.uids = e.uids[1:]

	var out bytes.Buffer
	buf := make([]byte, 17)
	tmpUids := make([]uint32, 4)
	for {
		for i := 0; i < 4; i++ {
			if i >= len(e.uids) {
				// Padding with '0' because Encode4 encodes only in batch of 4.
				tmpUids[i] = 0
			} else {
				tmpUids[i] = uint32(e.uids[i] - last)
				last = e.uids[i]
			}
		}

		data := groupvarint.Encode4(buf, tmpUids)
		out.Write(data)

		// e.uids has ended and we have padded tmpUids with 0s
		if len(e.uids) <= 4 {
			e.uids = e.uids[:0]
			break
		}
		e.uids = e.uids[4:]
	}

	block.Deltas = out.Bytes()
	e.pack.Blocks = append(e.pack.Blocks, block)
}

// Add takes an uid and adds it to the list of UIDs to be encoded.
func (e *Encoder) Add(uid uint64) {
	if e.pack == nil {
		e.pack = &pb.UidPack{BlockSize: uint32(e.BlockSize)}
	}

	size := len(e.uids)
	if size > 0 && !match32MSB(e.uids[size-1], uid) {
		e.packBlock()
		e.uids = e.uids[:0]
	}

	e.uids = append(e.uids, uid)
	if len(e.uids) >= e.BlockSize {
		e.packBlock()
		e.uids = e.uids[:0]
	}
}

// Done returns the final output of the encoder.
func (e *Encoder) Done() *pb.UidPack {
	e.packBlock()
	return e.pack
}

// Decoder is used to read a pb.UidPack object back into a list of UIDs.
type Decoder struct {
	Pack     *pb.UidPack
	blockIdx int
	uids     []uint64
}

func (d *Decoder) unpackBlock() []uint64 {
	if cap(d.uids) == 0 {
		d.uids = make([]uint64, 0, d.Pack.BlockSize)
	} else {
		d.uids = d.uids[:0]
	}

	if d.blockIdx >= len(d.Pack.Blocks) {
		return d.uids
	}
	block := d.Pack.Blocks[d.blockIdx]

	last := block.Base
	d.uids = append(d.uids, last)

	tmpUids := make([]uint32, 4)
	var sum uint64
	encData := block.Deltas

	for uint32(len(d.uids)) < block.NumUids {
		if len(encData) < 17 {
			// Decode4 decodes 4 uids from encData. It moves slice(encData) forward while
			// decoding and expects it to be of length >= 4 at all the stages. Padding
			// with zero to make sure lenght is always >= 4.
			encData = append(encData, 0, 0, 0)
		}

		groupvarint.Decode4(tmpUids, encData)
		encData = encData[groupvarint.BytesUsed[encData[0]]:]
		for i := 0; i < 4; i++ {
			sum = last + uint64(tmpUids[i])
			d.uids = append(d.uids, sum)
			last = sum
		}
	}

	d.uids = d.uids[:block.NumUids]
	return d.uids
}

// ApproxLen returns the approximate number of UIDs in the pb.UidPack object.
func (d *Decoder) ApproxLen() int {
	return int(d.Pack.BlockSize) * (len(d.Pack.Blocks) - d.blockIdx)
}

type searchFunc func(int) bool

// Seek will search for uid in a packed block using the specified whence position.
// The value of whence must be one of the predefined values SeekStart or SeekCurrent.
// SeekStart searches uid and includes it as part of the results.
// SeekCurrent searches uid but only as offset, it won't be included with results.
//
// Returns a slice of all uids whence the position, or an empty slice if none found.
func (d *Decoder) Seek(uid uint64, whence seekPos) []uint64 {
	if d.Pack == nil {
		return []uint64{}
	}
	d.blockIdx = 0
	if uid == 0 {
		return d.unpackBlock()
	}

	pack := d.Pack
	blocksFunc := func() searchFunc {
		var f searchFunc
		switch whence {
		case SeekStart:
			f = func(i int) bool { return pack.Blocks[i].Base >= uid }
		case SeekCurrent:
			f = func(i int) bool { return pack.Blocks[i].Base > uid }
		}
		return f
	}

	idx := sort.Search(len(pack.Blocks), blocksFunc())
	// The first block.Base >= uid.
	if idx == 0 {
		return d.unpackBlock()
	}
	// The uid is the first entry in the block.
	if idx < len(pack.Blocks) && pack.Blocks[idx].Base == uid {
		d.blockIdx = idx
		return d.unpackBlock()
	}

	// Either the idx = len(pack.Blocks) that means it wasn't found in any of the block's base. Or,
	// we found the first block index whose base is greater than uid. In these cases, go to the
	// previous block and search there.
	d.blockIdx = idx - 1 // Move to the previous block. If blockIdx<0, unpack will deal with it.
	d.unpackBlock()      // And get all their uids.

	uidsFunc := func() searchFunc {
		var f searchFunc
		switch whence {
		case SeekStart:
			f = func(i int) bool { return d.uids[i] >= uid }
		case SeekCurrent:
			f = func(i int) bool { return d.uids[i] > uid }
		}
		return f
	}

	// uidx points to the first uid in the uid list, which is >= uid.
	uidx := sort.Search(len(d.uids), uidsFunc())
	if uidx < len(d.uids) { // Found an entry in uids, which >= uid.
		d.uids = d.uids[uidx:]
		return d.uids
	}
	// Could not find any uid in the block, which is >= uid. The next block might still have valid
	// entries > uid.
	return d.Next()
}

// Uids returns all the uids in the pb.UidPack object as an array of integers.
// uids are owned by the Decoder, and the slice contents would be changed on the next call. They
// should be copied if passed around.
func (d *Decoder) Uids() []uint64 {
	return d.uids
}

// LinearSeek returns uids of the last block whose base is less than seek.
// If there are no such blocks i.e. seek < base of first block, it returns uids of first
// block. LinearSeek is used to get closest uids which are >= seek.
func (d *Decoder) LinearSeek(seek uint64) []uint64 {
	for {
		v := d.PeekNextBase()
		if seek < v {
			break
		}
		d.blockIdx++
	}

	return d.unpackBlock()
}

// PeekNextBase returns the base of the next block without advancing the decoder.
func (d *Decoder) PeekNextBase() uint64 {
	bidx := d.blockIdx + 1
	if bidx < len(d.Pack.Blocks) {
		return d.Pack.Blocks[bidx].Base
	}
	return math.MaxUint64
}

// Valid returns true if the decoder has not reached the end of the packed data.
func (d *Decoder) Valid() bool {
	return d.blockIdx < len(d.Pack.Blocks)
}

// Next moves the decoder on to the next block.
func (d *Decoder) Next() []uint64 {
	d.blockIdx++
	return d.unpackBlock()
}

// Encode takes in a list of uids and a block size. It would pack these uids into blocks of the
// given size, with the last block having fewer uids. Within each block, it stores the first uid as
// base. For each next uid, a delta = uids[i] - uids[i-1] is stored. Protobuf uses Varint encoding,
// as mentioned here: https://developers.google.com/protocol-buffers/docs/encoding . This ensures
// that the deltas being considerably smaller than the original uids are nicely packed in fewer
// bytes. Our benchmarks on artificial data show compressed size to be 13% of the original. This
// mechanism is a LOT simpler to understand and if needed, debug.
func Encode(uids []uint64, blockSize int) *pb.UidPack {
	enc := Encoder{BlockSize: blockSize}
	for _, uid := range uids {
		enc.Add(uid)
	}
	return enc.Done()
}

<<<<<<< HEAD
// ApproxLen would indicate the total number of UIDs in the pack. Can be used for int slice
=======
// ApproxLen returns an approximation of the number of UIDs in the pack. Can be used for int slice
>>>>>>> a339a254
// allocations.
func ApproxLen(pack *pb.UidPack) int {
	if pack == nil {
		return 0
	}
	return len(pack.Blocks) * int(pack.BlockSize)
}

// ExactLen would calculate the total number of UIDs. Instead of using a UidPack, it accepts blocks,
// so we can calculate the number of uids after a seek.
func ExactLen(pack *pb.UidPack) int {
	if pack == nil {
		return 0
	}
	sz := len(pack.Blocks)
	if sz == 0 {
		return 0
	}
	num := 0
	for _, b := range pack.Blocks {
		num += int(b.NumUids) // NumUids includes the base UID.
	}
	return num
}

// Decode decodes the UidPack back into the list of uids. This is a stop-gap function, Decode would
// need to do more specific things than just return the list back.
func Decode(pack *pb.UidPack, seek uint64) []uint64 {
	uids := make([]uint64, 0, ApproxLen(pack))
	dec := Decoder{Pack: pack}

	for block := dec.Seek(seek, SeekStart); len(block) > 0; block = dec.Next() {
		uids = append(uids, block...)
	}
	return uids
}

func match32MSB(num1, num2 uint64) bool {
	return (num1 & bitMask) == (num2 & bitMask)
}<|MERGE_RESOLUTION|>--- conflicted
+++ resolved
@@ -34,14 +34,11 @@
 	SeekCurrent
 )
 
-<<<<<<< HEAD
 var (
 	bitMask uint64 = 0xffffffff00000000
 )
 
-=======
 // Encoder is used to convert a list of UIDs into a pb.UidPack object.
->>>>>>> a339a254
 type Encoder struct {
 	BlockSize int
 	pack      *pb.UidPack
@@ -287,11 +284,7 @@
 	return enc.Done()
 }
 
-<<<<<<< HEAD
 // ApproxLen would indicate the total number of UIDs in the pack. Can be used for int slice
-=======
-// ApproxLen returns an approximation of the number of UIDs in the pack. Can be used for int slice
->>>>>>> a339a254
 // allocations.
 func ApproxLen(pack *pb.UidPack) int {
 	if pack == nil {
